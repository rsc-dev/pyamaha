--- conflicted
+++ resolved
@@ -1285,7 +1285,6 @@
         return Tuner.URI['GET_PLAY_INFO']
     # end-of-method get_play_info
 
-<<<<<<< HEAD
     @staticmethod
     def set_band(band):
         """For setting Tuner band.
@@ -1297,8 +1296,6 @@
         return Tuner.URI['SET_BAND'].format(host='{host}', band=band)
     # end-of-method set_freq
 
-=======
->>>>>>> 60af1c8d
     @staticmethod
     def set_freq(band, tuning, num):
         """For setting Tuner frequency.
@@ -1359,7 +1356,7 @@
         """
         return Tuner.URI['STORE_PRESET'].format(host='{host}', num=num)
     # end-of-method store_preset
-<<<<<<< HEAD
+
     @staticmethod
     def clear_preset(band, num):
         """For clearing Tuner preset.
@@ -1373,8 +1370,6 @@
         assert band in PRESET_BAND, 'Invalid BAND value!'
         return Tuner.URI['CLEAR_PRESET'].format(host='{host}', band=band, num=num)
     # end-of-method clear_preset
-=======
->>>>>>> 60af1c8d
 
     @staticmethod
     def set_dab_service(dir):
